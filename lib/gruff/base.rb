require 'rubygems'
require 'RMagick'

require File.dirname(__FILE__) + '/deprecated'

##
# = Gruff. Graphs.
#
# Author:: Geoffrey Grosenbach boss@topfunky.com
#
# Originally Created:: October 23, 2005
#
# Extra thanks to Tim Hunter for writing RMagick, and also contributions by
# Jarkko Laine, Mike Perham, Andreas Schwarz, Alun Eyre, Guillaume Theoret,
# David Stokar, Paul Rogers, Dave Woodward, Frank Oxener, Kevin Clark, Cies
# Breijs, Richard Cowin, and a cast of thousands.
#
# See Gruff::Base#theme= for setting themes.

module Gruff

  # This is the version of Gruff you are using.
  VERSION = '0.3.6'

  class Base

    include Magick
    include Deprecated

    # Draw extra lines showing where the margins and text centers are
    DEBUG = false

    # Used for navigating the array of data to plot
    DATA_LABEL_INDEX = 0
    DATA_VALUES_INDEX = 1
    DATA_COLOR_INDEX = 2

    # Space around text elements. Mostly used for vertical spacing
    LEGEND_MARGIN = TITLE_MARGIN = LABEL_MARGIN = 10.0

    DEFAULT_TARGET_WIDTH = 800

    # Blank space above the graph
    attr_accessor :top_margin

    # Blank space below the graph
    attr_accessor :bottom_margin

    # Blank space to the right of the graph
    attr_accessor :right_margin

    # Blank space to the left of the graph
    attr_accessor :left_margin

    # A hash of names for the individual columns, where the key is the array
    # index for the column this label represents.
    #
    # Not all columns need to be named.
    #
    # Example: 0 => 2005, 3 => 2006, 5 => 2007, 7 => 2008
    attr_accessor :labels

    # Used internally for spacing.
    #
    # By default, labels are centered over the point they represent.
    attr_accessor :center_labels_over_point

    # Used internally for horizontal graph types.
    attr_accessor :has_left_labels

    # A label for the bottom of the graph
    attr_accessor :x_axis_label

    # A label for the left side of the graph
    attr_accessor :y_axis_label

    # attr_accessor :x_axis_increment

    # Manually set increment of the horizontal marking lines
    attr_accessor :y_axis_increment

    # Get or set the list of colors that will be used to draw the bars or lines.
    attr_accessor :colors

    # The large title of the graph displayed at the top
    attr_accessor :title

    # Font used for titles, labels, etc. Works best if you provide the full
    # path to the TTF font file.  RMagick must be built with the Freetype
    # libraries for this to work properly.
    #
    # Tries to find Bitstream Vera (Vera.ttf) in the location specified by
    # ENV['MAGICK_FONT_PATH']. Uses default RMagick font otherwise.
    #
    # The font= method below fulfills the role of the writer, so we only need
    # a reader here.
    attr_reader :font

    attr_accessor :font_color

    # Prevent drawing of line markers
    attr_accessor :hide_line_markers

    # Prevent drawing of the legend
    attr_accessor :hide_legend

    # Prevent drawing of the title
    attr_accessor :hide_title

    # Prevent drawing of line numbers
    attr_accessor :hide_line_numbers

    # Message shown when there is no data. Fits up to 20 characters. Defaults
    # to "No Data."
    attr_accessor :no_data_message

    # The font size of the large title at the top of the graph
    attr_accessor :title_font_size

    # Optionally set the size of the font. Based on an 800x600px graph.
    # Default is 20.
    #
    # Will be scaled down if graph is smaller than 800px wide.
    attr_accessor :legend_font_size

    # The font size of the labels around the graph
    attr_accessor :marker_font_size

    # The color of the auxiliary lines
    attr_accessor :marker_color

    # The number of horizontal lines shown for reference
    attr_accessor :marker_count

    # You can manually set a minimum value instead of having the values
    # guessed for you.
    #
    # Set it after you have given all your data to the graph object.
    attr_accessor :minimum_value

    # You can manually set a maximum value, such as a percentage-based graph
    # that always goes to 100.
    #
    # If you use this, you must set it after you have given all your data to
    # the graph object.
    attr_accessor :maximum_value

    # Set to false if you don't want the data to be sorted with largest avg
    # values at the back.
    attr_accessor :sort

    # Experimental
    attr_accessor :additional_line_values

    # Experimental
    attr_accessor :stacked

    # Optionally set the size of the colored box by each item in the legend.
    # Default is 20.0
    #
    # Will be scaled down if graph is smaller than 800px wide.
    attr_accessor :legend_box_size

    # If one numerical argument is given, the graph is drawn at 4/3 ratio
    # according to the given width (800 results in 800x600, 400 gives 400x300,
    # etc.).
    #
    # Or, send a geometry string for other ratios ('800x400', '400x225').
    #
    # Looks for Bitstream Vera as the default font. Expects an environment var
    # of MAGICK_FONT_PATH to be set. (Uses RMagick's default font otherwise.)
    def initialize(target_width=DEFAULT_TARGET_WIDTH)
      @top_margin = @bottom_margin = @left_margin = @right_margin = 20.0

      if not Numeric === target_width
        geometric_width, geometric_height = target_width.split('x')
        @columns = geometric_width.to_f
        @rows = geometric_height.to_f
      else
        @columns = target_width.to_f
        @rows = target_width.to_f * 0.75
      end

      initialize_ivars

      reset_themes
      theme_keynote
    end

    # Set instance variables for this object.
    #
    # Subclasses can override this, call super, then set values separately.
    #
    # This makes it possible to set defaults in a subclass but still allow
    # developers to change this values in their program.
    def initialize_ivars
      # Internal for calculations
      @raw_columns = 800.0
      @raw_rows = 800.0 * (@rows/@columns)
      @column_count = 0
      @marker_count = nil
      @maximum_value = @minimum_value = nil
      @has_data = false
      @data = Array.new
      @labels = Hash.new
      @labels_seen = Hash.new
      @sort = true
      @title = nil

      @scale = @columns / @raw_columns

      vera_font_path = File.expand_path('Vera.ttf', ENV['MAGICK_FONT_PATH'])
      @font = File.exists?(vera_font_path) ? vera_font_path : nil

      @marker_font_size = 21.0
      @legend_font_size = 20.0
      @title_font_size = 36.0

      @legend_box_size = 20.0

      @no_data_message = "No Data"

      @hide_line_markers = @hide_legend = @hide_title = @hide_line_numbers = false
      @center_labels_over_point = true
      @has_left_labels = false

      @additional_line_values = []
      @additional_line_colors = []
      @theme_options = {}

      @x_axis_label = @y_axis_label = nil
      @y_axis_increment = nil
      @stacked = nil
      @norm_data = nil
    end

    # Sets the top, bottom, left and right margins to +margin+.
    def margins=(margin)
      @top_margin = @left_margin = @right_margin = @bottom_margin = margin
    end

    # Sets the font for graph text to the font at +font_path+.
    def font=(font_path)
      @font = font_path
      @d.font = @font
    end

    # Add a color to the list of available colors for lines.
    #
    # Example:
    #  add_color('#c0e9d3')
    def add_color(colorname)
      @colors << colorname
    end

    # Replace the entire color list with a new array of colors. Also
    # aliased as the colors= setter method.
    #
    # If you specify fewer colors than the number of datasets you intend
    # to draw, 'increment_color' will cycle through the array as needed.
    #
    # Note that (as with the 'theme' method), you should set up your color
    # list before you send your data (via the 'data' method).  Calls to the
    # 'data' method made prior to this call will use whatever color scheme
    # was in place at the time data was called.
    #
    # Example:
    #  replace_colors ['#cc99cc', '#d9e043', '#34d8a2']
    def replace_colors(color_list=[])
      @colors = color_list
      @color_index = 0
    end

    # You can set a theme manually. Assign a hash to this method before you
    # send your data.
    #
    #  graph.theme = {
    #    :colors => %w(orange purple green white red),
    #    :marker_color => 'blue',
    #    :background_colors => %w(black grey)
    #  }
    #
    # :background_image => 'squirrel.png' is also possible.
    #
    # (Or hopefully something better looking than that.)
    #
    def theme=(options)
      reset_themes()

      defaults = {
        :colors => ['black', 'white'],
        :additional_line_colors => [],
        :marker_color => 'white',
        :font_color => 'black',
        :background_colors => nil,
        :background_image => nil
      }
      @theme_options = defaults.merge options

      @colors = @theme_options[:colors]
      @marker_color = @theme_options[:marker_color]
      @font_color = @theme_options[:font_color] || @marker_color
      @additional_line_colors = @theme_options[:additional_line_colors]

      render_background
    end

    # A color scheme similar to the popular presentation software.
    def theme_keynote
      # Colors
      @blue = '#6886B4'
      @yellow = '#FDD84E'
      @green = '#72AE6E'
      @red = '#D1695E'
      @purple = '#8A6EAF'
      @orange = '#EFAA43'
      @white = 'white'
      @colors = [@yellow, @blue, @green, @red, @purple, @orange, @white]

      self.theme = {
        :colors => @colors,
        :marker_color => 'white',
        :font_color => 'white',
        :background_colors => ['black', '#4a465a']
      }
    end

    # A color scheme plucked from the colors on the popular usability blog.
    def theme_37signals
      # Colors
      @green = '#339933'
      @purple = '#cc99cc'
      @blue = '#336699'
      @yellow = '#FFF804'
      @red = '#ff0000'
      @orange = '#cf5910'
      @black = 'black'
      @colors = [@yellow, @blue, @green, @red, @purple, @orange, @black]

      self.theme = {
        :colors => @colors,
        :marker_color => 'black',
        :font_color => 'black',
        :background_colors => ['#d1edf5', 'white']
      }
    end

    # A color scheme from the colors used on the 2005 Rails keynote
    # presentation at RubyConf.
    def theme_rails_keynote
      # Colors
      @green = '#00ff00'
      @grey = '#333333'
      @orange = '#ff5d00'
      @red = '#f61100'
      @white = 'white'
      @light_grey = '#999999'
      @black = 'black'
      @colors = [@green, @grey, @orange, @red, @white, @light_grey, @black]

      self.theme = {
        :colors => @colors,
        :marker_color => 'white',
        :font_color => 'white',
        :background_colors => ['#0083a3', '#0083a3']
      }
    end

    # A color scheme similar to that used on the popular podcast site.
    def theme_odeo
      # Colors
      @grey = '#202020'
      @white = 'white'
      @dark_pink = '#a21764'
      @green = '#8ab438'
      @light_grey = '#999999'
      @dark_blue = '#3a5b87'
      @black = 'black'
      @colors = [@grey, @white, @dark_blue, @dark_pink, @green, @light_grey, @black]

      self.theme = {
        :colors => @colors,
        :marker_color => 'white',
        :font_color => 'white',
        :background_colors => ['#ff47a4', '#ff1f81']
      }
    end

    # A pastel theme
    def theme_pastel
      # Colors
      @colors = [
                 '#a9dada', # blue
                 '#aedaa9', # green
                 '#daaea9', # peach
                 '#dadaa9', # yellow
                 '#a9a9da', # dk purple
                 '#daaeda', # purple
                 '#dadada' # grey
                ]

      self.theme = {
        :colors => @colors,
        :marker_color => '#aea9a9', # Grey
        :font_color => 'black',
        :background_colors => 'white'
      }
    end

    # A greyscale theme
    def theme_greyscale
      # Colors
      @colors = [
                 '#282828', #
                 '#383838', #
                 '#686868', #
                 '#989898', #
                 '#c8c8c8', #
                 '#e8e8e8', #
                ]

      self.theme = {
        :colors => @colors,
        :marker_color => '#aea9a9', # Grey
        :font_color => 'black',
        :background_colors => 'white'
      }
    end

    # Parameters are an array where the first element is the name of the dataset
    # and the value is an array of values to plot.
    #
    # Can be called multiple times with different datasets for a multi-valued
    # graph.
    #
    # If the color argument is nil, the next color from the default theme will
    # be used.
    #
    # NOTE: If you want to use a preset theme, you must set it before calling
    # data().
    #
    # Example:
    #   data("Bart S.", [95, 45, 78, 89, 88, 76], '#ffcc00')
    def data(name, data_points=[], color=nil)
      data_points = Array(data_points) # make sure it's an array
      @data << [name, data_points, (color || increment_color)]
      # Set column count if this is larger than previous counts
      @column_count = (data_points.length > @column_count) ? data_points.length : @column_count

      # Pre-normalize
      data_points.each_with_index do |data_point, index|
        next if data_point.nil?

        # Setup max/min so spread starts at the low end of the data points
        if @maximum_value.nil? && @minimum_value.nil?
          @maximum_value = @minimum_value = data_point
        end

        # TODO Doesn't work with stacked bar graphs
        # Original: @maximum_value = larger_than_max?(data_point, index) ? max(data_point, index) : @maximum_value
        @maximum_value = larger_than_max?(data_point) ? data_point : @maximum_value
        @has_data = true if @maximum_value >= 0

        @minimum_value = less_than_min?(data_point) ? data_point : @minimum_value
        @has_data = true if @minimum_value < 0
      end
    end

    # Writes the graph to a file. Defaults to 'graph.png'
    #
    # Example:
    #   write('graphs/my_pretty_graph.png')
    def write(filename="graph.png")
      draw()
      @base_image.write(filename)
    end

    # Return the graph as a rendered binary blob.
    def to_blob(fileformat='PNG')
      draw()
      return @base_image.to_blob do
        self.format = fileformat
      end
    end



    protected

    # Overridden by subclasses to do the actual plotting of the graph.
    #
    # Subclasses should start by calling super() for this method.
    def draw
      make_stacked if @stacked
      setup_drawing

      debug {
        # Outer margin
        @d.rectangle( @left_margin, @top_margin,
                      @raw_columns - @right_margin, @raw_rows - @bottom_margin)
        # Graph area box
        @d.rectangle( @graph_left, @graph_top, @graph_right, @graph_bottom)
      }
    end

    # Calculates size of drawable area and draws the decorations.
    #
    # * line markers
    # * legend
    # * title
    def setup_drawing
      # Maybe should be done in one of the following functions for more granularity.
      unless @has_data
        draw_no_data()
        return
      end

      normalize()
      setup_graph_measurements()
      sort_norm_data() if @sort # Sort norm_data with avg largest values set first (for display)

      draw_legend()
      draw_line_markers()
      draw_axis_labels()
      draw_title
    end

    # Make copy of data with values scaled between 0-100
    def normalize(force=false)
      if @norm_data.nil? || force
        @norm_data = []
        return unless @has_data

        calculate_spread

        @data.each do |data_row|
          norm_data_points = []
          data_row[DATA_VALUES_INDEX].each do |data_point|
            if data_point.nil?
              norm_data_points << nil
            else
              norm_data_points << ((data_point.to_f - @minimum_value.to_f ) / @spread)
            end
          end
          @norm_data << [data_row[DATA_LABEL_INDEX], norm_data_points, data_row[DATA_COLOR_INDEX]]
        end
      end
    end

    def calculate_spread # :nodoc:
      @spread = @maximum_value.to_f - @minimum_value.to_f
      @spread = @spread > 0 ? @spread : 1
    end

    ##
    # Calculates size of drawable area, general font dimensions, etc.

    def setup_graph_measurements
      @marker_caps_height = @hide_line_markers ? 0 :
        calculate_caps_height(@marker_font_size)
      @title_caps_height = @hide_title ? 0 :
        calculate_caps_height(@title_font_size)
      @legend_caps_height = @hide_legend ? 0 :
        calculate_caps_height(@legend_font_size)

      if @hide_line_markers
        (@graph_left,
         @graph_right_margin,
         @graph_bottom_margin) = [@left_margin, @right_margin, @bottom_margin]
      else
        longest_left_label_width = 0
        if @has_left_labels
          longest_left_label_width =  calculate_width(@marker_font_size,
                                                      labels.values.inject('') { |value, memo| (value.to_s.length > memo.to_s.length) ? value : memo }) * 1.25
        else
          longest_left_label_width = calculate_width(@marker_font_size,
                                                     label(@maximum_value.to_f))
        end

        # Shift graph if left line numbers are hidden
        line_number_width = @hide_line_numbers && !@has_left_labels ?
        0.0 :
          (longest_left_label_width + LABEL_MARGIN * 2)

        @graph_left = @left_margin +
          line_number_width +
          (@y_axis_label.nil? ? 0.0 : @marker_caps_height + LABEL_MARGIN * 2)

        # Make space for half the width of the rightmost column label.
        # Might be greater than the number of columns if between-style bar markers are used.
        last_label = @labels.keys.sort.last.to_i
        extra_room_for_long_label = (last_label >= (@column_count-1) && @center_labels_over_point) ?
        calculate_width(@marker_font_size, @labels[last_label]) / 2.0 :
          0
        @graph_right_margin = @right_margin + extra_room_for_long_label

        @graph_bottom_margin = @bottom_margin +
          @marker_caps_height + LABEL_MARGIN
      end

      @graph_right = @raw_columns - @graph_right_margin
      @graph_width = @raw_columns - @graph_left - @graph_right_margin

      # When @hide title, leave a TITLE_MARGIN space for aesthetics.
      # Same with @hide_legend
      @graph_top = @top_margin +
        (@hide_title  ? TITLE_MARGIN  : @title_caps_height  + TITLE_MARGIN  * 2) +
        (@hide_legend ? LEGEND_MARGIN : @legend_caps_height + LEGEND_MARGIN * 2)

      x_axis_label_height = @x_axis_label.nil? ? 0.0 :
        @marker_caps_height + LABEL_MARGIN
      @graph_bottom = @raw_rows - @graph_bottom_margin - x_axis_label_height
      @graph_height = @graph_bottom - @graph_top
    end

    # Draw the optional labels for the x axis and y axis.
    def draw_axis_labels
      unless @x_axis_label.nil?
        # X Axis
        # Centered vertically and horizontally by setting the
        # height to 1.0 and the width to the width of the graph.
        x_axis_label_y_coordinate = @graph_bottom + LABEL_MARGIN * 2 + @marker_caps_height

        # TODO Center between graph area
        @d.fill = @font_color
        @d.font = @font if @font
        @d.stroke('transparent')
        @d.pointsize = scale_fontsize(@marker_font_size)
        @d.gravity = NorthGravity
        @d = @d.annotate_scaled( @base_image,
                                 @raw_columns, 1.0,
                                 0.0, x_axis_label_y_coordinate,
                                 @x_axis_label, @scale)
        debug { @d.line 0.0, x_axis_label_y_coordinate, @raw_columns, x_axis_label_y_coordinate }
      end

      unless @y_axis_label.nil?
        # Y Axis, rotated vertically
        @d.rotation = 90.0
        @d.gravity = CenterGravity
        @d = @d.annotate_scaled( @base_image,
                                 1.0, @raw_rows,
                                 @left_margin + @marker_caps_height / 2.0, 0.0,
                                 @y_axis_label, @scale)
        @d.rotation = -90.0
      end
    end

    # Draws horizontal background lines and labels
    def draw_line_markers
      return if @hide_line_markers

      @d = @d.stroke_antialias false

      if @y_axis_increment.nil?
        # Try to use a number of horizontal lines that will come out even.
        #
        # TODO Do the same for larger numbers...100, 75, 50, 25
        if @marker_count.nil?
          (3..7).each do |lines|
            if @spread % lines == 0.0
              @marker_count = lines
              break
            end
          end
          @marker_count ||= 4
        end
        @increment = (@spread > 0) ? significant(@spread / @marker_count) : 1
      else
        # TODO Make this work for negative values
        @maximum_value = [@maximum_value.ceil, @y_axis_increment].max
        @minimum_value = @minimum_value.floor
        calculate_spread
        normalize(true)

        @marker_count = (@spread / @y_axis_increment).to_i
        @increment = @y_axis_increment
      end
      @increment_scaled = @graph_height.to_f / (@spread / @increment)

      # Draw horizontal line markers and annotate with numbers
      (0..@marker_count).each do |index|
        y = @graph_top + @graph_height - index.to_f * @increment_scaled

        @d = @d.fill(@marker_color)
        @d = @d.line(@graph_left, y, @graph_right, y)

        marker_label = index * @increment + @minimum_value.to_f

        unless @hide_line_numbers
          @d.fill = @font_color
          @d.font = @font if @font
          @d.stroke('transparent')
          @d.pointsize = scale_fontsize(@marker_font_size)
          @d.gravity = EastGravity

          # Vertically center with 1.0 for the height
          @d = @d.annotate_scaled( @base_image,
                                   @graph_left - LABEL_MARGIN, 1.0,
                                   0.0, y,
                                   label(marker_label), @scale)
        end
      end

      # # Submitted by a contibutor...the utility escapes me
      # i = 0
      # @additional_line_values.each do |value|
      #   @increment_scaled = @graph_height.to_f / (@maximum_value.to_f / value)
      #
      #   y = @graph_top + @graph_height - @increment_scaled
      #
      #   @d = @d.stroke(@additional_line_colors[i])
      #   @d = @d.line(@graph_left, y, @graph_right, y)
      #
      #
      #   @d.fill = @additional_line_colors[i]
      #   @d.font = @font if @font
      #   @d.stroke('transparent')
      #   @d.pointsize = scale_fontsize(@marker_font_size)
      #   @d.gravity = EastGravity
      #   @d = @d.annotate_scaled( @base_image,
      #                     100, 20,
      #                     -10, y - (@marker_font_size/2.0),
      #                     "", @scale)
      #   i += 1
      # end

      @d = @d.stroke_antialias true
    end

    ##
    # Return the sum of values in an array.
    #
    # Duplicated to not conflict with active_support in Rails.

    def sum(arr)
      arr.inject(0) { |i, m| m + i }
    end

    ##
    # Return a calculation of center

    def center(size)
      (@raw_columns - size) / 2
    end

    ##
    # Draws a legend with the names of the datasets matched
    # to the colors used to draw them.

    def draw_legend
      return if @hide_legend

      @legend_labels = @data.collect {|item| item[DATA_LABEL_INDEX] }

      legend_square_width = @legend_box_size # small square with color of this item

      # May fix legend drawing problem at small sizes
      @d.font = @font if @font
      @d.pointsize = @legend_font_size

      label_widths = [[]] # Used to calculate line wrap
      @legend_labels.each do |label|
        metrics = @d.get_type_metrics(@base_image, label.to_s)
        label_width = metrics.width + legend_square_width * 2.7
        label_widths.last.push label_width

        if sum(label_widths.last) > (@raw_columns * 0.9)
          label_widths.push [label_widths.last.pop]
        end
      end

      current_x_offset = center(sum(label_widths.first))
      current_y_offset =  @hide_title ?
      @top_margin + LEGEND_MARGIN :
        @top_margin + TITLE_MARGIN + @title_caps_height + LEGEND_MARGIN

      @legend_labels.each_with_index do |legend_label, index|

        # Draw label
        @d.fill = @font_color
        @d.font = @font if @font
        @d.pointsize = scale_fontsize(@legend_font_size)
        @d.stroke('transparent')
        @d.font_weight = NormalWeight
        @d.gravity = WestGravity
        @d = @d.annotate_scaled( @base_image,
                                 @raw_columns, 1.0,
                                 current_x_offset + (legend_square_width * 1.7), current_y_offset,
                                 legend_label.to_s, @scale)

        # Now draw box with color of this dataset
        @d = @d.stroke('transparent')
        @d = @d.fill @data[index][DATA_COLOR_INDEX]
        @d = @d.rectangle(current_x_offset,
                          current_y_offset - legend_square_width / 2.0,
                          current_x_offset + legend_square_width,
                          current_y_offset + legend_square_width / 2.0)

        @d.pointsize = @legend_font_size
        metrics = @d.get_type_metrics(@base_image, legend_label.to_s)
        current_string_offset = metrics.width + (legend_square_width * 2.7)

        # Handle wrapping
        label_widths.first.shift
        if label_widths.first.empty?
          debug { @d.line 0.0, current_y_offset, @raw_columns, current_y_offset }

          label_widths.shift
          current_x_offset = center(sum(label_widths.first)) unless label_widths.empty?
          line_height = [@legend_caps_height, legend_square_width].max + LEGEND_MARGIN
          if label_widths.length > 0
            # Wrap to next line and shrink available graph dimensions
            current_y_offset += line_height
            @graph_top += line_height
            @graph_height = @graph_bottom - @graph_top
          end
        else
          current_x_offset += current_string_offset
        end
      end
      @color_index = 0
    end

    # Draws a title on the graph.
    def draw_title
      return if (@hide_title || @title.nil?)

      @d.fill = @font_color
      @d.font = @font if @font
      @d.stroke('transparent')
      @d.pointsize = scale_fontsize(@title_font_size)
      @d.font_weight = BoldWeight
      @d.gravity = NorthGravity
      @d = @d.annotate_scaled( @base_image,
                               @raw_columns, 1.0,
                               0, @top_margin,
                               @title, @scale)
    end

    # Draws column labels below graph, centered over x_offset
    #--
    # TODO Allow WestGravity as an option
    def draw_label(x_offset, index)
      return if @hide_line_markers

      if !@labels[index].nil? && @labels_seen[index].nil?
        y_offset = @graph_bottom + LABEL_MARGIN

        @d.fill = @font_color
        @d.font = @font if @font
        @d.stroke('transparent')
        @d.font_weight = NormalWeight
        @d.pointsize = scale_fontsize(@marker_font_size)
        @d.gravity = NorthGravity
        @d = @d.annotate_scaled(@base_image,
                                1.0, 1.0,
                                x_offset, y_offset,
                                @labels[index], @scale)
        @labels_seen[index] = 1
        debug { @d.line 0.0, y_offset, @raw_columns, y_offset }
      end
    end

    # Shows an error message because you have no data.
    def draw_no_data
      @d.fill = @font_color
      @d.font = @font if @font
      @d.stroke('transparent')
      @d.font_weight = NormalWeight
      @d.pointsize = scale_fontsize(80)
      @d.gravity = CenterGravity
      @d = @d.annotate_scaled( @base_image,
                               @raw_columns, @raw_rows/2.0,
                               0, 10,
                               @no_data_message, @scale)
    end

    # Finds the best background to render based on the provided theme options.
    #
    # Creates a @base_image to draw on.
    def render_background
      case @theme_options[:background_colors]
      when Array
        @base_image = render_gradiated_background(*@theme_options[:background_colors])
      when String
        @base_image = render_solid_background(@theme_options[:background_colors])
      else
        @base_image = render_image_background(*@theme_options[:background_image])
      end
    end

    # Make a new image at the current size with a solid +color+.
    def render_solid_background(color)
      Image.new(@columns, @rows) {
        self.background_color = color
      }
    end

    # Use with a theme definition method to draw a gradiated background.
    def render_gradiated_background(top_color, bottom_color)
      Image.new(@columns, @rows,
                GradientFill.new(0, 0, 100, 0, top_color, bottom_color))
    end

    # Use with a theme to use an image (800x600 original) background.
    def render_image_background(image_path)
      image = Image.read(image_path)
      if @scale != 1.0
        image[0].resize!(@scale) # TODO Resize with new scale (crop if necessary for wide graph)
      end
      image[0]
    end

    # Use with a theme to make a transparent background
    def render_transparent_background
      Image.new(@columns, @rows) do
        self.background_color = 'transparent'
      end
    end

    # Resets everything to defaults (except data).
    def reset_themes
      @color_index = 0
      @labels_seen = {}
      @theme_options = {}

      @d = Draw.new
      # Scale down from 800x600 used to calculate drawing.
      @d = @d.scale(@scale, @scale)
    end

    def scale(value) # :nodoc:
      value * @scale
    end

    # Return a comparable fontsize for the current graph.
    def scale_fontsize(value)
      new_fontsize = value * @scale
      # return new_fontsize < 10.0 ? 10.0 : new_fontsize
      return new_fontsize
    end

    def clip_value_if_greater_than(value, max_value) # :nodoc:
      (value > max_value) ? max_value : value
    end

    # Overridden by subclasses such as stacked bar.
    def larger_than_max?(data_point, index=0) # :nodoc:
      data_point > @maximum_value
    end

    def less_than_min?(data_point, index=0) # :nodoc:
      data_point < @minimum_value
    end

    # Overridden by subclasses that need it.
    def max(data_point, index) # :nodoc:
      data_point
    end

    # Overridden by subclasses that need it.
    def min(data_point, index) # :nodoc:
      data_point
    end

    def significant(inc) # :nodoc:
      return 1.0 if inc == 0 # Keep from going into infinite loop
      factor = 1.0
      while (inc < 10)
        inc *= 10
        factor /= 10
      end

      while (inc > 100)
        inc /= 10
        factor *= 10
      end

      res = inc.floor * factor
      if (res.to_i.to_f == res)
        res.to_i
      else
        res
      end
    end

    # Sort with largest overall summed value at front of array so it shows up
    # correctly in the drawn graph.
    def sort_norm_data
      @norm_data.sort! { |a,b| sums(b[DATA_VALUES_INDEX]) <=> sums(a[DATA_VALUES_INDEX]) }
    end

    def sums(data_set) # :nodoc:
      total_sum = 0
      data_set.collect {|num| total_sum += num.to_f }
      total_sum
    end

    # Used by StackedBar and child classes.
    #
    # May need to be moved to the StackedBar class.
    def get_maximum_by_stack
      # Get sum of each stack
      max_hash = {}
      @data.each do |data_set|
        data_set[DATA_VALUES_INDEX].each_with_index do |data_point, i|
          max_hash[i] = 0.0 unless max_hash[i]
          max_hash[i] += data_point.to_f
        end
      end

      # @maximum_value = 0
      max_hash.keys.each do |key|
        @maximum_value = max_hash[key] if max_hash[key] > @maximum_value
      end
      @minimum_value = 0
    end

    def make_stacked # :nodoc:
      stacked_values = Array.new(@column_count, 0)
      @data.each do |value_set|
        value_set[DATA_VALUES_INDEX].each_with_index do |value, index|
          stacked_values[index] += value
        end
        value_set[DATA_VALUES_INDEX] = stacked_values.dup
      end
    end

    private

    # Takes a block and draws it if DEBUG is true.
    #
    # Example:
    #   debug { @d.rectangle x1, y1, x2, y2 }
    def debug
      if DEBUG
        @d = @d.fill 'transparent'
        @d = @d.stroke 'turquoise'
        @d = yield
      end
    end

    # Returns the next color in your color list.
    def increment_color
<<<<<<< HEAD
      if @color_index < @colors.length
        @color_index += 1
      else
        # Start over
        @color_index = 0
      end
      # Return pre-incremented index element. 
      # If @color_index is 0, -1 yields last element in @colors.
=======
      @color_index = (@color_index + 1) % @colors.length
>>>>>>> 8aeb13b4
      return @colors[@color_index - 1]
    end

    # Return a formatted string representing a number value that should be
    # printed as a label.
    def label(value)
      if (@spread.to_f % @marker_count.to_f == 0) || !@y_axis_increment.nil?
        return value.to_i.to_s
      end

      if @spread > 10.0
        sprintf("%0i", value)
      elsif @spread >= 3.0
        sprintf("%0.2f", value)
      else
        value.to_s
      end
    end

    # Returns the height of the capital letter 'X' for the current font and
    # size.
    #
    # Not scaled since it deals with dimensions that the regular scaling will
    # handle.
    def calculate_caps_height(font_size)
      @d.pointsize = font_size
      @d.get_type_metrics(@base_image, 'X').height
    end

    # Returns the width of a string at this pointsize.
    #
    # Not scaled since it deals with dimensions that the regular
    # scaling will handle.
    def calculate_width(font_size, text)
      @d.pointsize = font_size
      @d.get_type_metrics(@base_image, text.to_s).width
    end

  end # Gruff::Base

  class IncorrectNumberOfDatasetsException < StandardError; end

end # Gruff

module Magick

  class Draw

    # Additional method to scale annotation text since Draw.scale doesn't.
    def annotate_scaled(img, width, height, x, y, text, scale)
      scaled_width = (width * scale) >= 1 ? (width * scale) : 1
      scaled_height = (height * scale) >= 1 ? (height * scale) : 1

      self.annotate( img,
                     scaled_width, scaled_height,
                     x * scale, y * scale,
                     text)
    end

  end

end # Magick<|MERGE_RESOLUTION|>--- conflicted
+++ resolved
@@ -1043,18 +1043,7 @@
 
     # Returns the next color in your color list.
     def increment_color
-<<<<<<< HEAD
-      if @color_index < @colors.length
-        @color_index += 1
-      else
-        # Start over
-        @color_index = 0
-      end
-      # Return pre-incremented index element. 
-      # If @color_index is 0, -1 yields last element in @colors.
-=======
       @color_index = (@color_index + 1) % @colors.length
->>>>>>> 8aeb13b4
       return @colors[@color_index - 1]
     end
 
