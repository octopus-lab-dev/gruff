--- conflicted
+++ resolved
@@ -16,7 +16,7 @@
 
   # Draw a dashed line at the given value
   attr_accessor :baseline_value
-
+	
   # Color of the baseline
   attr_accessor :baseline_color
   
@@ -38,7 +38,7 @@
   #  g = Gruff::Line.new(400, false) # 400px wide, no lines (for backwards compatibility)
   #
   #  g = Gruff::Line.new(false) # Defaults to 800px wide, no lines (for backwards compatibility)
-  #
+  # 
   # The preferred way is to call hide_dots or hide_lines instead.
   def initialize(*args)
     raise ArgumentError, "Wrong number of arguments" if args.length > 2
@@ -47,7 +47,7 @@
     else
       super args.shift
     end
-
+    
     @hide_dots = @hide_lines = false
     @baseline_color = 'red'
     @baseline_value = nil
@@ -116,13 +116,8 @@
     super
 
     return unless @has_data
-<<<<<<< HEAD
-
-    # Check to see if more than one datapoint was given. NaN can result otherwise.
-    @x_increment = (@column_count > 1) ? (@graph_width / (@column_count - 1).to_f) : @graph_width
-
-=======
-    
+    
+    # Check to see if more than one datapoint was given. NaN can result otherwise.  
     @x_increment = (@column_count > 1) ? (@graph_width / (@column_count - 1).to_f) : @graph_width
     
     #normalize the x data if it is specified
@@ -137,7 +132,6 @@
       end
     end
     
->>>>>>> 26d3dd1f
     if (defined?(@norm_baseline)) then
       level = @graph_top + (@graph_height - @norm_baseline * @graph_height)
       @d = @d.push
@@ -149,17 +143,10 @@
       @d = @d.pop
     end
 
-<<<<<<< HEAD
-    @norm_data.each do |data_row|
-      prev_x = prev_y = nil
-
-      @one_point = contains_one_point_only?(data_row)
-
-      data_row[DATA_VALUES_INDEX].each_with_index do |data_point, index|
-        new_x = @graph_left + (@x_increment * index)
-=======
     @norm_data.each_with_index do |data_row, dr_index|      
       prev_x = prev_y = nil
+
+      @one_point = contains_one_point_only?(data_row)
 
       data_row[DATA_VALUES_INDEX].each_with_index do |data_point, index|
         x_data = data_row[DATA_VALUES_X_INDEX]
@@ -172,7 +159,6 @@
           new_x = getXCoord(x_data_point, @graph_width, @graph_left)
         end
         
->>>>>>> 26d3dd1f
         next if data_point.nil?
 
         draw_label(new_x, index)
@@ -190,7 +176,7 @@
         circle_radius = dot_radius ||
           clip_value_if_greater_than(@columns / (@norm_data.first[DATA_VALUES_INDEX].size * 2.5), 5.0)
 
-        if !@hide_lines and !prev_x.nil? and !prev_y.nil? then
+        if !@hide_lines and !prev_x.nil? and !prev_y.nil? then          
           @d = @d.line(prev_x, prev_y, new_x, new_y)
         elsif @one_point
           # Show a circle if there's just one_point
@@ -212,7 +198,10 @@
     super
     @norm_baseline = (@baseline_value.to_f / @maximum_value.to_f) if @baseline_value
   end
-<<<<<<< HEAD
+  
+  def getXCoord(x_data_point, width, offset)
+    return(x_data_point * width + offset)
+  end
 
   def contains_one_point_only?(data_row)
     # Spin through data to determine if there is just one_value present.
@@ -231,11 +220,4 @@
     return one_point
   end
 
-=======
-  
-  def getXCoord(x_data_point, width, offset)
-    return(x_data_point * width + offset)
-  end
-  
->>>>>>> 26d3dd1f
 end