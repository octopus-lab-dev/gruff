#!/usr/bin/ruby

require File.dirname(__FILE__) + "/gruff_test_case"

class TestGruffBar < GruffTestCase

  # TODO Delete old output files once when starting tests

  def setup
    @datasets = [
      [:Jimmy, [25, 36, 86, 39]],
      [:Charles, [80, 54, 67, 54]],
      [:Julie, [22, 29, 35, 38]],
      #[:Jane, [95, 95, 95, 90, 85, 80, 88, 100]],
      #[:Philip, [90, 34, 23, 12, 78, 89, 98, 88]],
      #["Arthur", [5, 10, 13, 11, 6, 16, 22, 32]],
      ]
  end

  def test_bar_graph
    g = setup_basic_graph
    g.title = "Bar Graph Test"
    g.title_margin = 100
    g.write("test/output/bar_keynote.png")
        
    g = setup_basic_graph
    g.title = "Visual Multi-Line Bar Graph Test"
    g.theme = Gruff::Themes::RAILS_KEYNOTE
    g.write("test/output/bar_rails_keynote.png")
    
    g = setup_basic_graph
    g.title = "Visual Multi-Line Bar Graph Test"
    g.theme = Gruff::Themes::ODEO
    g.write("test/output/bar_odeo.png")
  end
  
  def test_thousand_separators
    g = Gruff::Bar.new(600)
    g.title = "Formatted numbers"
    g.marker_count = 8
    g.data("data", [4025, 1024, 50257, 703672, 1580456])
    g.write("test/output/bar_formatted_numbers.png")
  end

  def test_bar_graph_set_colors
    g = Gruff::Bar.new
    g.title = "Bar Graph With Manual Colors"
    g.legend_margin = 50
    g.labels = {
      0 => '5/6', 
      1 => '5/15', 
      2 => '5/24', 
      3 => '5/30', 
    }
    g.data(:Art, [0, 5, 8, 15], '#990000')
    g.data(:Philosophy, [10, 3, 2, 8], '#009900')
    g.data(:Science, [2, 15, 8, 11], '#990099')

    g.minimum_value = 0
        
    g.write("test/output/bar_manual_colors.png")
  end

  def test_bar_graph_small
    g = Gruff::Bar.new(400)
    g.title = "Visual Multi-Line Bar Graph Test"
    g.labels = {
      0 => '5/6', 
      1 => '5/15', 
      2 => '5/24', 
      3 => '5/30', 
    }
    @datasets.each do |data|
      g.data(data[0], data[1])
    end

    g.write("test/output/bar_keynote_small.png")
  end

  # Somewhat worthless test. Should an error be thrown?
  # def test_nil_font
  #   g = setup_basic_graph 400
  #   g.title = "Nil Font"
  #   g.font = nil
  #   g.write "test/output/bar_nil_font.png"
  # end


  def test_no_line_markers
    g = setup_basic_graph(400)
    g.title = "No Line Markers"
    g.hide_line_markers = true
    g.write("test/output/bar_no_line_markers.png")    
  end

  def test_no_legend
    g = setup_basic_graph(400)
    g.title = "No Legend"
    g.hide_legend = true
    g.write("test/output/bar_no_legend.png")    
  end

  def test_no_title
    g = setup_basic_graph(400)
    g.title = "No Title"
    g.hide_title = true
    g.write("test/output/bar_no_title.png")    
  end
  
  def test_no_title_or_legend
    g = setup_basic_graph(400)
    g.title = "No Title or Legend"
    g.hide_legend = true
    g.hide_title = true
    g.write("test/output/bar_no_title_or_legend.png")    
  end

  def test_set_marker_count
    g = setup_basic_graph(400)
    g.title = "Set marker"
    g.marker_count = 10
    g.write("test/output/bar_set_marker.png")
  end

  def test_set_legend_box_size
    g = setup_basic_graph(400)
    g.title = "Set Small Legend Box Size"
    g.legend_box_size = 10.0
    g.write("test/output/bar_set_legend_box_size_sm.png")
    
    g = setup_basic_graph(400)
    g.title = "Set Large Legend Box Size"
    g.legend_box_size = 50.0
    g.write("test/output/bar_set_legend_box_size_lg.png")
  end

  def test_x_y_labels
    g = setup_basic_graph(400)
    g.title = "X Y Labels"
    g.x_axis_label = 'Score (%)'
    g.y_axis_label = "Students"
    g.write("test/output/bar_x_y_labels.png")    
  end

  def test_wide_graph
    g = setup_basic_graph('800x400')
    g.title = "Wide Graph"
    g.write("test/output/bar_wide_graph.png")    

    g = setup_basic_graph('400x200')
    g.title = "Wide Graph Small"
    g.write("test/output/bar_wide_graph_small.png")
  end


  def test_tall_graph
    g = setup_basic_graph('400x600')
    g.title = "Tall Graph"
    g.write("test/output/bar_tall_graph.png")

    g = setup_basic_graph('200x400')
    g.title = "Tall Graph Small"
    g.write("test/output/bar_tall_graph_small.png")
  end


  def test_one_value
    g = Gruff::Bar.new
    g.title = "One Value Graph Test"
    g.labels = {
      0 => '1', 
      1 => '2'
    }
    g.data('one', [1,1])

    g.write("test/output/bar_one_value.png")
  end


  def test_negative
    g = Gruff::Bar.new
    g.title = "Pos/Neg Bar Graph Test"
    g.labels = {
      0 => '5/6', 
      1 => '5/15', 
      2 => '5/24', 
      3 => '5/30', 
    }
    g.data(:apples, [-1, 0, 4, -4])
    g.data(:peaches, [10, 8, 6, 3])

    g.write("test/output/bar_pos_neg.png")
  end


  def test_nearly_zero
    g = Gruff::Bar.new
    g.title = "Nearly Zero Graph"
    g.labels = {
      0 => '5/6', 
      1 => '5/15', 
      2 => '5/24', 
      3 => '5/30', 
    }
    g.data(:apples, [1, 2, 3, 4])
    g.data(:peaches, [4, 3, 2, 1])
    g.minimum_value = 0
    g.maximum_value = 10
    g.write("test/output/bar_nearly_zero_max_10.png")
  end

  def test_y_axis_increment
    generate_with_y_axis_increment 2.0
    generate_with_y_axis_increment 1
    generate_with_y_axis_increment 5
    generate_with_y_axis_increment 20
  end

  def generate_with_y_axis_increment(increment)
    g = Gruff::Bar.new
    g.title = "Y Axis Set to #{increment}"
    g.labels = {
      0 => '5/6', 
      1 => '5/15', 
      2 => '5/24', 
      3 => '5/30', 
    }
    g.y_axis_increment = increment
    g.data(:apples, [1, 0.2, 0.5, 0.7])
    g.data(:peaches, [2.5, 2.3, 2, 6.1])
    g.write("test/output/bar_y_increment_#{increment}.png")
  end


  def test_custom_theme
    g = Gruff::Bar.new
    g.title = "Custom Theme"
    g.font = File.expand_path('CREABBRG.TTF', ENV['MAGICK_FONT_PATH'])
    g.title_font_size = 60
    g.legend_font_size = 32
    g.marker_font_size = 32
    g.theme = {
      :colors => %w(#efd250 #666699 #e5573f #9595e2),
      :marker_color => 'white',
      :font_color => 'blue',
      :background_image => "assets/pc306715.jpg"
    }
    g.labels = {
      0 => '5/6', 
      1 => '5/15', 
      2 => '5/24', 
      3 => '5/30', 
    }
    g.data(:vancouver, [1, 2, 3, 4])
    g.data(:seattle, [2, 4, 6, 8])
    g.data(:portland, [3, 1, 7, 3])
    g.data(:victoria, [4, 3, 5, 7])
    g.minimum_value = 0
    g.write("test/output/bar_themed.png")
  end
  
  def test_legend_should_not_overlap
    g = Gruff::Bar.new(400)
    g.theme_37signals()
    g.title = 'My Graph'
    g.data("Apples Oranges Watermelon Apples Oranges", [1, 2, 3, 4, 4, 3])
    g.data('Oranges', [4, 8, 7, 9, 8, 9])
    g.data('Watermelon', [2, 3, 1, 5, 6, 8])
    g.data('Peaches', [9, 9, 10, 8, 7, 9])
    g.labels = {0 => '2003', 2 => '2004', 4 => '2005'}
    g.write("test/output/bar_long_legend_text.png")
  end

  def test_july_enhancements
    g = Gruff::Bar.new(600)
    g.hide_legend = true
    g.title = "Full speed ahead"
    g.labels = (0..10).inject({}) { |memo, i| memo.merge({ i => (i*10).to_s}) }
    g.data(:apples, (0..9).map { rand(20)/10.0 })
    g.y_axis_increment = 1.0
    g.x_axis_label = 'Score (%)'
    g.y_axis_label = 'Students'
    write_test_file g, 'enhancements.png'
  end

<<<<<<< HEAD
  def test_bar_spacing
    g = setup_basic_graph
    g.bar_spacing = 0
    g.title = "100% spacing between bars"
    g.write("test/output/bar_spacing_full.png")

    g = setup_basic_graph
    g.bar_spacing = 0.5
    g.title = "50% spacing between bars"
    g.write("test/output/bar_spacing_half.png")

    g = setup_basic_graph
    g.bar_spacing = 1
    g.title = "0% spacing between bars"
    g.write("test/output/bar_spacing_none.png")
=======
  def test_set_label_stagger_height
    g = setup_long_labelled_graph
    g.title = "Staggered labels"
    g.label_stagger_height = 30
    g.write("test/output/bar_set_label_stagger_height.png")
  end

  def test_set_label_max_size_and_label_truncation_style
    # Absolute trunc
    g = setup_long_labelled_graph
    g.title = "Absolute truncation (13 chars)"
    g.label_max_size = 13
    g.label_truncation_style = :absolute
    g.write("test/output/bar_set_absolute_trunc.png")
    
    # Trailing Dots trunc
    g = setup_long_labelled_graph
    g.title = "Trailing dots truncation (6 chars inc dots)"
    g.label_max_size = 6
    g.label_truncation_style = :trailing_dots
    g.write("test/output/bar_set_trailing_dots_trunc.png")
>>>>>>> 49c056ee
  end

protected

  def setup_basic_graph(size=800)
    g = Gruff::Bar.new(size)
    g.title = "My Bar Graph"
    g.labels = {
      0 => '5/6', 
      1 => '5/15', 
      2 => '5/24', 
      3 => '5/30', 
    }
    @datasets.each do |data|
      g.data(data[0], data[1])
    end
    g
  end
  
  def setup_long_labelled_graph(size=500)

    g = Gruff::Bar.new(size)
    g.title = 'A Graph for All Seasons'
    g.labels = {
      0 => 'January was a cold one',
      1 => 'February is little better',
      2 => 'March will bring me hares',
      3 => 'April and I\'m a fool'
    }

    @datasets.each do |data|
      g.data(data[0], data[1])
    end
    g
  end
end
<|MERGE_RESOLUTION|>--- conflicted
+++ resolved
@@ -283,7 +283,6 @@
     write_test_file g, 'enhancements.png'
   end
 
-<<<<<<< HEAD
   def test_bar_spacing
     g = setup_basic_graph
     g.bar_spacing = 0
@@ -299,7 +298,8 @@
     g.bar_spacing = 1
     g.title = "0% spacing between bars"
     g.write("test/output/bar_spacing_none.png")
-=======
+  end
+
   def test_set_label_stagger_height
     g = setup_long_labelled_graph
     g.title = "Staggered labels"
@@ -321,7 +321,6 @@
     g.label_max_size = 6
     g.label_truncation_style = :trailing_dots
     g.write("test/output/bar_set_trailing_dots_trunc.png")
->>>>>>> 49c056ee
   end
 
 protected
